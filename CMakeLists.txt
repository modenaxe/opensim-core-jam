--- conflicted
+++ resolved
@@ -955,16 +955,6 @@
                 DESTINATION "${CMAKE_INSTALL_LIBDIR}")
     endif()
 
-<<<<<<< HEAD
-    # BTK
-    # ---
-    if(NOT WIN32)
-        # LIB: .so files on Linux, .dylib on macOS
-        file(GLOB btk_desired_lib_files "${BTK_LIBRARY_DIRS}/*BTK*")
-        install(FILES ${btk_desired_lib_files}
-                DESTINATION "${CMAKE_INSTALL_LIBDIR}")
-    endif()
-
     # HDF5
     # ---
     if(NOT WIN32)
@@ -974,8 +964,6 @@
                 DESTINATION "${CMAKE_INSTALL_LIBDIR}")
     endif()
 
-=======
->>>>>>> 93ebe036
     # spdlog
     # ------
     install(DIRECTORY "${spdlog_DIR}/../../../"
