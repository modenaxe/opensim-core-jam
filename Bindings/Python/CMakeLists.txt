--- conflicted
+++ resolved
@@ -383,11 +383,11 @@
         DESTINATION "${OPENSIM_INSTALL_PYTHONEXDIR}"
         # Exclude Matlab m files
         PATTERN "*.m" EXCLUDE)
-<<<<<<< HEAD
 install(DIRECTORY ../Java/Matlab/examples/Moco/exampleEMGTracking
-=======
+        DESTINATION "${OPENSIM_INSTALL_PYTHONEXDIR}/Moco"
+        # Exclude Matlab m files
+        PATTERN "*.m" EXCLUDE)
 install(DIRECTORY ../Java/Matlab/examples/Moco/exampleSquatToStand
->>>>>>> 7d28f197
         DESTINATION "${OPENSIM_INSTALL_PYTHONEXDIR}/Moco"
         # Exclude Matlab m files
         PATTERN "*.m" EXCLUDE)
