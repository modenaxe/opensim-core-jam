This document lists the changes to `opensim-core` that are
introduced with each new version, starting with version 4.0. When possible, we provide the
GitHub issues or pull requests that
are related to the items below. If there is no issue or pull
request related to the change, then we may provide the commit.

This is not a comprehensive list of changes but rather a hand-curated collection of the more notable ones. For a comprehensive history, see the [OpenSim Core GitHub repo](https://github.com/opensim-org/opensim-core).

v4.6
====
- Added support for list `Socket`s via the macro `OpenSim_DECLARE_LIST_SOCKET`. The macro-generated method 
`appendSocketConnectee_*` can be used to connect `Object`s to a list `Socket`. In addiion, `Component` and Socket have 
new `getConnectee` overloads that take an index to a desired object in the list `Socket` (#3652).
- Added `ComponentPath::root()`, which returns a `ComponentPath` equivalent to "/"
- `ComponentPath` is now less-than (`<`) comparable, making it usable in (e.g.) `std::map`
- `ComponentPath` now has a `std::hash<T>` implementation, making it usable in (e.g.) `std::unordered_map`
- Added `.clear()` and `.empty()` to `ComponentPath` for more parity with `std::string`'s semantics
<<<<<<< HEAD
- The XMLDocument that is held within OpenSim::Object is now reference-counted, to help ensure
  it is freed (e.g. when an exception is thrown)
=======
- Added `tryGetSocket` and `tryUpdSocket` to the `Component` interface, which provides a non-throwing way of
  querying a component's sockets by name (#3673)
- Added `tryGetOutput` and `tryUpdOutput` to the `Component` interface, which provides a non-throwing way of
  querying a component's outputs by name (#3673)
>>>>>>> a480bbcb

v4.5
====
- Added `AbstractGeometryPath` which is a base class for `GeometryPath` and other path types (#3388). All path-based
forces now own the property `path` of type `AbstractGeometryPath` instead of the `GeometryPath` unnamed property. Getters
and setters have been added to these forces to provide access to concrete path types (e.g., `updPath<T>`). In `Ligament`
and `Blankevoort1991Ligament`, usages of `get_GeometryPath`, `upd_GeometryPath`, etc., need to be updated to
`getGeometryPath`, `updGeometryPath`, etc., or a suitable alternative.
- Fixed a minor memory leak when calling `OpenSim::CoordinateCouplerConstraint::setFunction` (#3541)
- Increase the number of input dimensions supported by `MultivariatePolynomialFunction` to 6 (#3386)
- Added `Assertion.h` and associated `OPENSIM_ASSERT*` macros (#3531)
- Replaced uses of `assert` with `OPENSIM_ASSERT`, so that assertion may be configured via cmake in the future, and
  so that OpenSim (esp. debug builds) throw instead of terminating the process (#3531)
- Fixed mis-indexing into an `OpenSim::ObjectProperty` now throws an exception rather than segfaulting (#3347)
- `PointToPointSpring` now throws an exception on finalizing connections if both sides of the spring
  are connected to the same base frame (#3485)
- Clarified that `OpenSim::Controller`'s `actuator_list` takes a list of actuator names, rather than paths (#3484)
- Deleting elements from an `OpenSim::Coordinate` range now throws an exception during `finalizeFromProperties` (previously:
  it would let you do it, and throw later when `Coordinate::getMinRange()` or `Coordinate::getMaxRange()` were called, #3532)
- Added `FunctionBasedPath`, a class for representing paths in `Force`s based on `Function` objects (#3389)
- Introduced the method `Model::getCoordinateNamesInMultibodyTreeOrder` for convenient access to internal coordinate ordering for scripting users (#3569)
- Fixed a bug where constructing a `ModelProcessor` from a `Model` object led to an invalid `Model`
- Added `LatinHypercubeDesign`, a class for generating Latin hypercube designs using random and algorithm methods (#3570)
- Refactor c3dExport.m file as a Matlab function (#3501), also expose method to allow some operations on tableColumns
  (multiplyAssign) to speed up data processing.
- Fixed xml-related memory leaks that were occuring when deserializing OpenSim models. (Issue #3537, PR #3594)
- Fixed a minor bug when the locally installed package (via `pip`) couldn't find the dependencies (PR #3593). Added `data_files` argument to the `setup.py` to copy all the dependencies into the opensim package folder in the Python environment.
- Added `PolynomialPathFitter`, A utility class for fitting a set of `FunctionBasedPath`s to existing geometry-path in 
  an OpenSim model using `MultivariatePolynomialFunction`s (#3390)
- Added `examplePolynomialPathFitter.py`, a scripting example that demonstrates how to use `PolynomialPathFitter` (#3607)
- Fixed a bug where using `to_numpy()` to convert `RowVectorView`s to Python arrays returned incorrect data (#3613)
- Bumped the version of `ezc3d` which can now Read Kistler files
- Updated scripting method addTableMetaDataString to support overwriting metadata value for an existing key (#3589)
- Exposed simbody methods to obtain GravityForces, MobilityForces and BodyForces (#3490)
- Simbody was updated such that the headers it transitively exposes to downstream projects are compatible with C++20 (#3619)
- Moved speed computation from `computeForce` in children of `ScalarActuator` to dedicated `getSpeed` function.
- Fix type problem with BufferedOrientationReference (Issue #3415, PR #3644)
- Fixed setting the color of a PathSpring's GeometryPath should now update the color of the PathSpring geometry


v4.4.1
======
- IMU::calcGyroscopeSignal() now reports angular velocities in the IMU frame.
- Update `report.py` to set specific colors for plotted trajectories
- Made `Component::getSocketNames` a `const` member method (previously: non-const)
- Added `ModOpReplaceMusclesWithPathActuators` to the list of available model operators in `ModelOperators.h`
- Modifed the swig interface files to make OpenSim::PathPointSet adopt new PathPoints inserted into it. (Issue #3276)
- Remove references to obsoleted dependency BTK, use ezc3d exclusively.
- Fixed an issue with IPOPT libraries when building OpenSim with `OPENSIM_WITH_CASADI = ON` but `OPENSIM_WITH_TROPTER = OFF` (Issue #3267).
- Removed all references to deprecated environment variable `OPENSIM_HOME`.
- Fix issue where templatized Property classes are not available to Objects defined in plugins.
- Minimum supported version for Java is now 1.8 in the cmake files (Issue #3215).
- Fix CSV file adapter hanging on csv files that are missing end-header (issue #2432).
- Improve documentation for MotionType to serve scripting users (Issue #3324).
- Drop support for 32-bit Matlab in build system since Matlab stopped providing 32-bit distributions (issue #3373).
- Hotfixed body inertia not being updated after changing the 'inertia' property of a body (Issue #3395).
- Fixed segfault that can occur when working with OpenSim::Models that are initialized from invalid XML (osim) data (#3409)
- Deduplicated `SmoothSegmentedFunction` data when constructing the muscle curves (#3442).
- Added `OpenSim::AbstractSocket::canConnectTo(Object const&) const`, for faster socket connectivity checks (#3451)
- Fixed the `CoordinateCouplerConstraint` bug preventing functions with multiple independent coordinates (#3435)
- Removed memory leak tests from `testInitState` and `testComponents`, because external analyzers (e.g. libASAN) are better-suited to this (#3459)
- Fixed `CMC_TaskSet` memory leak whenever it is copied (#3457)
- Added `SIMBODY_EXTRA_CMAKE_ARGS` to `dependencies/CMakeLists.txt`, which lets integrators customize Simbody via the OpenSim superbuild (#3455)
- Fixed out-of-bounds memory access in testAssemblySolver (#3460)
- The property, input, output, and socket macros (e.g. OpenSim_DECLARE_PROPERTY) can now be used outside of the OpenSim namespace
  and no longer require a `using namespace OpenSim;` declaration in order to work (#3468)
- Fixed runtime segfault that can occur when trying to use a `WrapObject` that is not a child of a `PhysicalFrame` (#3465)
- Fixed issues #3083 #2575 where analog data is not pulled out from c3d files, a a new function getAnalogDataTable() has been added to the C3DFileAdapter
- Fixed segfault that can occur when building models with unusual joint topologies (it now throws an `OpenSim::Exception` instead, #3299)
- Add `calcMomentum`, `calcAngularMomentum`, `calcLinearMomentum`, and associated `Output`s to `Model` (#3474)
- Fix issue where a different __init__.py is used by conda package and dev environment, the fix allows developers to install local builds into conda. (#3502)
- Changed control points in `SegmentedQuinticBezierToolkit` to be of `SimTK::Vec6` type instead of `SimTK::Vector` (#3481).
- Added a cylinder wrapping test: `testWrapCylinder.cpp` (#3498)


v4.4
====
- Updated ezc3d to version 1.5.0 which better manages the events defined in a c3d file.
- Fixed an issue that could happen sometimes with ScaleTool where loading the model file or marker set file could fail if the file was given as an absolute path (Issue #3109, PR #3110)
- Fixed an issue with SWIG with `OpenSim::Body::getRotationInGround()` where it would return an object without the correct `SimTK::Rotation` methods.
- Fixed OpenSim::Arrow start_point property being ignored
- Fixed objects being set as not up to date with their properties by finalizeFromProperties
- Throw exception if body masses are either NaN or -ve (Issue #3130)
- Fixed issue #3176 where McKibbenActuator is not registered and can't be serialized to XML files
- Fixed issue #3191 where CustomJoint coordinates ordering in model files affects coordinate definitions.
- Fixed issue #3220 Memory leak running InverseKinematicsTool repeatedly and using Kinematics analysis.


v4.3
====
- Introduced IMU component that models a typical Inertial Measurement Unit (IMU) with corresponding outputs for orientation, accelerometer, and gyroscope signals.
- Introduced IMUDataReporter (analysis) to record signals from IMU components placed on models.
- Fixed a bug with Actuation analysis that would lead to extra columns in the output when an actuator is disabled (Issue #2977).
- Fix issue where including path in output file name caused output to not be written without warning, now warning is given and file is written (Issue #3042).
- Fix copy-paste bug in reporting orientation errors (Issue #2893, fixed by Henrik-Norgren).
- Upgrade bindings to use SWIG version 4.0 (allowing doxygen comments to carry over to Java/Python files).
- Added createSyntheticIMUAccelerationSignals() to SimulationUtilities to generate "synthetic" IMU accelerations based on passed in state trajectory.
- Fixed incorrect header information in BodyKinematics file output
- Fixed bug applying non-uniform scaling to inertia matrix of a Body due to using local vaiable of type SysMat33 (Issue #2871).
- Default build to python 3.8 and numpy 1.20 (special instructions for using python 3.8+ on windows at https://simtk-confluence.stanford.edu/display/OpenSim/Scripting+in+Python)

v4.2
====
- Fixed a bug with InverseDynamicsTool/InverseDynamicsSolver to account for cases where a model has extra slots in its `State`'s "q" (PR #2971)
- Added Bhargava2004SmoothedMuscleMetabolics, a smoothed version of the Bhargava metabolics model designed for gradient-based optimization (i.e., Moco).
- Fixed a bug in Millard2012EquilibriumMuscle::extendFinalizeFromProperties(): the end point slopes on the inverse force velocity curves are constrained to yield a valid curve. A warning is noted in the log if the slopes are small enough that numerical integration might be slow.
- Added logging to Millard2012EquilibriumMuscle::extendFinalizeFromProperties(): whenever an internal setting is changed automatically these changes are noted in the log. To avoid seeing these messages, update the corresponding properties in the .osim file to the values noted in the log message.
- Introduced new logging system based on spdlog https://github.com/gabime/spdlog.git. The transition should be transparent to end users with default settings except that the name of the log file is now opensim.log. Main features are:
  - The ability to customize error level for reporting (in increasing level of verbosity): Off, Critical, Error, Warn, Info, Debug, Trace
  - The ability to start logging to a specified file on the fly.
  - Log file messages are time stamped and the format can be changed by users
  - More details and additional functionality is described in the Developer's Guide, and Doxygen pages of OpenSim::Logger class.
- Add the ActivationCoordinateActuator component, which is a CoordinateActuator with simple activation dynamics (PR #2699).
- Easily convert Matlab matrices and Python NumPy arrays to and from OpenSim Vectors and Matrices. See Matlab example matrixConversions.m and Python example numpy_conversions.py.
- Users have more control over which messages are logged. Messages are now logged to opensim.log instead of out.log and err.log. Users can control logging levels via `Logger::setLevel()`.
- Fix a segfault that occurs when using OpenSim's Python Package with Anaconda's Python on a Mac.
- Expose PropertyHelper class to python bindings to allow editing of objects using the properties interface (useful for editing objects defined in plugins) in python (consistent with Java/Matlab).
- Whitespace is trimmed when reading table metadata for STO, MOT, and CSV files.
- Introduce utilities for creating SimTK::Vectors, linear interpolation, updating table column labels from v3.3 to v4.0 syntax, solving for a function's root using bisection (OpenSim/Common/CommonUtilities.h) ([PR #2808](https://github.com/opensim-org/opensim-core/pull/2808)).
- Introduce utilities for querying, filtering, and resampling TimeSeriesTables (OpenSim/Common/TableUtilities.h) ([PR #2808](https://github.com/opensim-org/opensim-core/pull/2808)).
- StatesTrajectories can now be created from a TimeSeriesTable of states.
- Minor performance improvements (5-10 %) for controller-heavy models (PR #2806)
- `Controller::isEnabled` will now only return whether the particular controller is enabled
  - Previously, it would return `false` if its parent `Model`'s `Model::getAllControllersEnabled` returned `false`
  - The previous behavior would mean that `Controller::setEnabled(true); return Controller::isEnabled();` could return `false`
- When building from source, CMake now outputs more detailed information about dependencies.
- The new Matlab examplePointMass.m shows how to build and simulate a point-mass model.
- Fix OpenSense calibration algorithm to handle models facing an arbitrary direction. The calibration algorithm now aligns one axis of the provided Orientation Sensor data with the x-axis of the base segment (e.g. pelvis) of the model in default pose.
- For PrescribedController, the controls_file column labels can now be absolute paths to actuators (previously, the column labels were required to be actuator names).
- Fixed a critical bug in Induced Accelerations Analysis which prevents analysis to run when external forces are present ([PR #2847](https://github.com/opensim-org/opensim-core/pull/2808)).
- For PrescribedController, the controls_file column labels can now be absolute paths to actuators (previously, the column labels were required to be actuator names).
- CMCTool now supports the setSolveForEquilibrium() method inherited by AbstractTool, which allows users to disable a call to Model::equilibrateMuscles() when running CMC. This setting is true by default, so the default behavior remains the same.
- The Matlab utility osimTableToStruct() now handles column labels that start with a non-letter character by prepending 'a_' instead of 'unlabeled'.
- Removed `Path` abstract base class (PR #2844)
  - Unused by OpenSim and related projects
- Improved the performance of `ComponentPath` (PR #2844)
  - This improves the performance of component-heavy models by ~5-10 %
  - The behavior and interface of `ComponentPath` should remain the same
- The new Matlab CustomStaticOptimization.m guides the user to build their own custom static optimization code.
- Dropped support for separate Kinematics for application of External Loads. ([PR #2770] (https://github.com/opensim-org/opensim-core/pull/2770)).
- Refactored InverseKinematicsSolver to allow for adding (live) Orientation data to track, introduced BufferedOrientationsReference to queue data (PR #2855)
- `opensim.log` will only be created/opened when the first message is logged to it (PR #2880):
  - Previously, `opensim.log` would always be created, even if nothing was logged
- Added a CMake option, `OPENSIM_DISABLE_LOG_FILE` (PR #2880):
  - When set, disables `opensim.log` from being used by the logger by default when the first message is written to the log
  - Log messages are still written to the standard output/error streams
  - Previously, `opensim.log` would always be created - even if nothing was written to it (fixed above)
  - Setting `OPENSIM_DISABLE_LOG_FILE` only disables the automatic creation of `opensim.log`. File logging can still be manually be enabled by calling `Logger::addFileSink()`
  - This flag is `OFF` by default. So standard builds will still observe the existing behavior (`opensim.log` is created).
- Fix bug in visualization of EllipsoidJoint that was not attaching to the correct frame ([PR #2887] (https://github.com/opensim-org/opensim-core/pull/2887))
- Fix bug in error reporting of sensor tracking (PR #2893)
- Throw an exception rather than log an error message when an unrecognized type is encountered in xml/osim files (PR #2914)
- Added ScapulothoracicJoint as a builtin Joint type instead of a plugin (PRs #2877 and #2932)

v4.1
====
- Added `OrientationsReference` as the frame orientation analog to the location of experimental markers. Enables experimentally measured orientations from wearable sensors (e.g. from IMUs) to be tracked by reference frames in the model. A correspondence between the experimental (IMU frame) orientation column label and that of the virtual frame on the `Model` is expected. The `InverseKinematicsSolver` was extended to simultaneously track the `OrientationsReference` if provided. (PR #2412)
- Removed the undocumented `bool dumpName` argument from `Object::dump()` and made the method `const` so it can be safely called on `const` objects. (PR #2412)
- `MarkersReference` convenience constructors were updated to take a const reference to a `MarkerWeightSet` as its second argument. If a `Set` is not empty, then only the markers listed are used as reference signals. That means `InverseKinematicsTool` no longer tracks all experimental markers even those not in the `MarkerWeightSet`. One can quickly track all experimental markers (that have a corresponding model marker) by simply providing an empty `Set`, in which case all markers are assigned the default weight (typically 1.0).
- Model files from very old versions (pre 1.8.1) are not supported, an exception is thrown rather than fail quietly (issue #2395).
- Initializing a Component from an existing Component with correct socket connectees yields invalid paths (issue #2418).
- Reading DataTables from files has been simplified. Reading one table from a file typically uses the Table constructor except when the data-source/file contains multiple tables. (In these cases e.g. C3D files, use C3DFileAdapter.read method, then use functions in C3DFileAdapter to get the individual TimeSeriesTable(s)). Writing tables to files has not changed.
- Exposed convertMillimeters2Meters() in osimC3D.m. This function converts COP and moment data from mm to m and now must be invoked prior to writing force data to file. Previously, this was automatically performed during writing forces to file.
- Methods that operate on SimTK::Vec<n> are now available through Java/Matlab and python bindings to add/subtract/divide/multiply vec<n> contents with a scalar (PR #2558)
- The new Stopwatch class allows C++ API users to easily measure the runtime of their code.
- If finalizeConnections() method was not called on a model after making changes and before printing, an exception is thrown to avoid creating corrupt model files quietly (PR #2529)
- Updated the docopt.cpp dependency so that OpenSim can be compiled with Visual C++ from Visual Studio 2019.
- Added `Blankevoort1991Ligament` force component which represents ligament fibers as non-linear path springs. The force-strain curve has a quadratic toe region at low strains and a linear stiffness region at high strains. (PR #2632)
- Updated Simbody to 3.7 to fix an issue with the simbody-visualizer on macOS 10.15 Catalina.
- On Mac and Linux, we include a shell script opensim-install-command-line.sh to make OpenSim's command-line tools easily accessible.
- Added the compliant SmoothSphereHalfSpaceForce component, for use with direct collocation and Moco.


Converting from v4.0 to v4.1
----------------------------
- The `OpenSim::Array` constructor is now marked explicit, which prevents
  accidental implicit conversion to `Array`. If you relied on this implicit
  conversion, you will need to update your code to use the constructor
  explicitly.

Bug Fixes
---------
- Fixed bug in osimTable2Struct.m for renaming unlabelled markers (PR #2491)
- Fixed bug that resulted in an exception when reading C3D files without forces. Now, if the C3D doesn't contain markers or forces, an empty table will be returned (PR #2421)
- Fix bug that resulted in activations and forces reported for Actuators that are disabled during StaticOptimization (issue #2438) Disabled actuators are now ignored in StaticOptimization.
- OpenSim no longer supports model file formats predating version 1.8.1 (PR #2498)
- FunctionBasedBushingForce now applies damping if specified (it was incorrectly ignored in 4.0) issue #2512
- TRCFileAdapter.write() uses the number of columns and rows in the supplied dataTable to set the "NumMarkers" and "NumRows" Metadata in the output file. Users won't have to set this metadata string manually.  #2510

Documentation
-------------


Other Changes
-------------
- Performance of reading large data files has been significantly improved. A 50MB .sto file would take 10-11 min to read now takes 2-3 seconds. (PR #2399)
- Added Matlab example script of plotting the Force-length properties of muscles in a models; creating an Actuator file from a model;
building and simulating a simple arm model;  using OutputReporters to record and write marker location and coordinate values to file.
- Added Python example that demonstrates how to run an optimization using the cma package and how to avoid an expensive call to `initSystem()` within the objective function. (PR #2604)
- OpenSim 4.1 ships with Python3 bindings as default. It is still possible to create bindings for Python2 if desired by setting CMake variable OPENSIM_PYTHON_VERSION to 2
- For CMake, the option OPENSIM_COPY_DEPENDENCIES option is now an advanced option, and a warning is provided if this option is off but wrapping is turned on.

v4.0
====

Converting from v3.x to v4.0
-----------------------------
- A significant difference between v3.3 and 4.0 is the naming of dependencies. Unique names were not enforced in 3.3, which led to undefined behavior. In 4.0, Component pathnames must be unique. That is a Component must be unique with respect to its peers. A Model named *model* cannot have multiple subcomponents with the name *toes* either as bodies or joints, because the pathname */model/toes* will not uniquely identify the Component. However, multiple *toes* bodies can be used as long as they are not subcomponents of the same Component. For example, a *device* Component with a *toes* Body will have no issues since this *toes* Body has a unique pathname, */model/device/toes*, which is unambiguous. One could also create a multi-legged model, where each leg is identical, with *hip* and *knee* joints and *upper* and *lower* bodies, but each being unique because each `Leg` Component that contains the leg subcomponents, is uniquely named like */model/leg1* and */model/leg4/* and thus all of their subcomponents are unique, e.g.: */model/leg1/knee* vs. */model/leg4/knee*.
- Component naming is more strictly enforced and names with spaces are no longer accepted. Spaces are only allowable as separators for `Output` or `Channel` names that satisfy a list `Input`. (PR #1955)
- The Actuator class has been renamed to ScalarActuator (and `Actuator_` has been renamed to `Actuator`) (PR #126).
  If you have subclassed from Actuator, you must now subclass from ScalarActuator.
- Methods like `Actuator::getForce` are renamed to use "Actuator" instead (e.g., `Actuator::getActuator`) (PR #209).
- Markers are now ModelComponents (PR #188). Code is included for conversion on serialization/de-serialization.
- MarkerSet::addMarker() was removed (PR #1898). Please use Model::addMarker() to add markers to your model.
- `Body::getMassCenter` now returns a `Vec3` instead of taking a `Vec3` reference as an argument (commit cb0697d98).
- The following virtual methods in ModelComponent have been moved:
  - connectToModel -> extendConnectToModel
  - addToSystem -> extendAddToSystem
  - initStateFromProperties -> extendInitStateFromProperties
  - setPropertiesFromState -> extendSetPropertiesFromState

  The original methods (without `extend`) still exist, but they are now non-virtual.
  To invoke `connectToModel` on an entire Model, you still call `Model::connectToModel`.
  This change has been made to make a distinction between the user interface and
  the Component developer (extension) interface. **IMPORTANT** The calls to
  `Super::addToSystem`, etc. in the implementation of these methods must now
  also use the `extend` variants. Otherwise, you will enter into an infinite recursion.
- OpenSim now makes substantial use of C++11 features; if you compile OpenSim, your compiler
  must support C++11. Also, any C++ project in which you use OpenSim must also be compiled with C++11.
- The following components have been upgraded to use Sockets to connect to
  other components they depend on (instead of string properties):
  - ContactGeometry (ContactSphere, ContactHalfSpace, ContactMesh)
- Many of the methods in ScaleTool have now been marked const.
- We created a new unified command line interface that will replace the
  single-tool command line executables (`scale`, `ik`, `id`, `rra`, `cmc`,
  etc.).
  - `scale -S setup.xml` -> `opensim run-tool setup.xml`.
  - `scale -PS` -> `opensim print-xml scale`
  - `scale -PropertyInfo ...` -> `opensim info ...`
  - `versionUpdate ...` -> `opensim update-file ...`
- The `CoordinateSet` property in `Joint` has been replaced with a `coordinates`
  list property and enumerations have been added for accessing the Coordinates
  owned by a Joint. Code like `myPlanarJoint.getCoordinateSet()[0]` now becomes
  `myPlanarJoint.getCoordinate(PlanarJoint::Coord::RotationZ)` (PRs #1116,
  #1210, and #1222).
- The `reverse` property in Joint can no longer be set by the user; Model uses
  SimTK::MultibodyGraphMaker to determine whether joints should be reversed when
  building the multibody system. The joint's transform and coordinates maintain
  a parent->child sense even if the joint has been reversed. For backwards
  compatibility, a joint's parent and child PhysicalFrames are swapped when
  opening a Model if the `reverse` element is set to `true`.
- The `MotionType` of a `Coordinate` is now fully determined by the Joint. The
  user cannot set the `MotionType` for a `Coordinate`. There are instances such
  as in the *leg6dof9musc* and *Rajagopal2015* models, where a `Coordinate` was
  assigned an incorrect type (e.g. when a coordinate of a `CustomJoint` is not a
  measure of a Cartesian angle). In 4.0, the coordinate is correctly marked as
  `Coupled` since a function couples the coordinate value to the angular
  displacement of the patella in Cartesian space. **NOTE**, this causes issues
  (e.g.  opensim-org/opensim-gui#617, #2088) when using kinematics files
  generated in 3.3 (or earlier) where `Rotational` coordinates have been
  converted to degrees. Because OpenSim 4.0 does not recognize the coordinate's
  `MotionType` to be `Rotational` it will not convert it back to radians
  internally. For motion files generated prior to 4.0 where the file has
  `inDegrees=yes`, please use the following conversion utility:
  `updatePre40KinematicsFilesFor40MotionType()`. When loading a pre-4.0 model,
  OpenSim will warn users of any changes in `MotionType` when updating an
   existing model to OpenSim 4.0.
- `Manager::integrate(SimTK::State&)` has been removed and replaced by
  `Manager::integrate(double)`. You must also now call
  `Manager::initialize(SimTK::State&)` before integrating or pass the
  initialization state into a convenience constructor. Here is a
   before-after example (see the documentation in the `Manager` class
   for more details):
  - Before:
    - Manager manager(model);
    - manager.setInitialTime(0.0);
    - manager.setFinalTime(1.0);
    - manager.integrate(state);
  - After:
    - Manager manager(model);
    - state.setTime(0.0);
    - manager.initialize(state);
    - manager.integrate(1.0);
  - After (using a convenience constructor):
    - state.setTime(0.0);
    - Manager manager(model, state);
    - manager.integrate(1.0);
- `Manager::setIntegrator(SimTK::Integrator)` has been removed and replaced by
  `Manager::setIntegratorMethod(IntegratorMethod)` which uses an enum and can
  be used by the MATLAB/Python interface. See the method's documentation for
  examples. Integrator settings are now handled by the Manager through the
  following new functions:
  - setIntegratorAccuracy(double)
  - setIntegratorMinimumStepSize(double)
  - setIntegratorMaximumStepSize(double)
  - setIntegratorInternalStepLimit(int)
- `Muscle::equilibrate(SimTK::State&)` has been removed from the Muscle interface in order to reduce the number and variety of muscle equilibrium methods. `Actuator::computeEquilibrium(SimTK::State&)` is overridden by Muscle and invokes pure virtual `Muscle::computeInitialFiberEquilibrium(SimTK::State&)`.
- `Millard2012EquilibriumMuscle::computeFiberEquilibriumAtZeroVelocity(SimTK::State&)` and `computeInitialFiberEquilibrium(SimTK::State&)` were combined into a single method:
`Millard2012EquilibriumMuscle::computeFiberEquilibrium(SimTK::State&, bool useZeroVelocity)`
where fiber-velocity can be estimated from the state or assumed to be zero if the flag is *true*.
- `Millard2012EquilibriumMuscle::computeInitialFiberEquilibrium(SimTK::State&)` invokes `computeFiberEquilibrium()` with `useZeroVelocity = true` to maintain its previous behavior.
- `Model::replaceMarkerSet()` was removed. (PR #1938) Please use `Model::updMarkerSet()` to edit the model's MarkerSet instead.
- The argument list for `Model::scale()` was changed: the `finalMass` and
  `preserveMassDist` arguments were swapped and the `preserveMassDist` argument
  is no longer optional. The default argument for `preserveMassDist` in OpenSim
  3.3 was `false`. (PR #1994)
- A GeometryPath without PathPoints is considered invalid, since it does not
represent a physical system. You must specify PathPoints to define a valid
GeometryPath for a Muscle, Ligament, PathSpring, etc... that is added to a
Model. (PR #1948)
  - Before (no longer valid):
    ```cpp
    Model model;
    Thelen2003Muscle* muscle = new Thelen2003Muscle("muscle", ...);
    // GeometryPath throws: "A valid path requires at least two PathPoints."
    model.addForce(muscle);
    ```
  - After (now required):
    ```cpp
    Model model;
    Thelen2003Muscle* muscle = new Thelen2003Muscle("muscle", ...);
    // require at least two path points to have a valid muscle GeometryPath
    muscle->addNewPathPoint("p1", ...);
    muscle->addNewPathPoint("p2", ...);
    model.addForce(muscle);
    ```
- The JointReaction analysis interface has changed in a few ways:
  - "express_in_frame" now takes a `Frame` name. "child" and "parent" keywords are also still accepted, provided that no Frame is named "child" or "parent"
  - If the number of elements in "apply_on_bodies" or "express_in_frame" is neither of length 1 or the same length as indicated by "joint_names", an exception is thrown. This was previously a warning.
- Updated wrapping properties


Composing a Component from other components
-------------------------------------------
Component now maintains a list property of *components* which it owns. You add
a (sub) Component to a *parent* Component by calling `addComponent` and passing
a heap allocated (`new Component`) to the parent which you want to take
ownership of the new subcomponent. Ownership determines how the subcomponent is serialized
(appears within the parent) and the order in which of Component interface methods (above)
are propagated to the subcomponent. Access to contained components is provided through
`getComponent<C>(path)` or `getComponentList<C>` where `C` is any Component type (default
is `Component` to get all subcomponents). These methods always traverse down into
a Component's list of components.  All subcomponents that are properties of (and thus owned by)
a parent Component are accessible this way. The Model's typed %Sets and `add####()` methods
are no longer necessary to compose a Model, since any Component can now be composed of
components. `Model` still supports `addd####()` methods and de/serialization of Sets,
but components added via `addComponent` are NOT included in the Sets but contained
in the Component's *components* property list. Details in PR#1014. **Note**, it is now
strictly required that immediate subcomponents have unique names. For example, a Model cannot contain two bodies in its `BodySet` named *tibia* or a Body and a Joint named *toes*, since it is ambiguous as to which *tibia* `Body` or *toes* `Component` is being referenced.

Bug Fixes
---------
- Fixed a typo in one of the method names for AbstractTool verifyUniqueComulnLabels -> verifyUniqueColumnLabels (PR #130)
- Fixed bug where Body VisibleObject was not serialized when writing a model to XML (PR #139)
- Fixed memory leaks in AssemblySolver and using Simtk::XML (PR #176)
- Fixed model mass scaling. When 'preserve mass distribution' is unchecked (GUI) the input mass was previously not respected and the resulting scaled model mass does not equal the input mass. The modelscaler() now alters the body masses and inertias to match the input mass. (PR #230)
- Fixed a bug in the equilibrium solution of Millard and Thelen muscles, where the initial activation and fiber-length values (for solving for equilibrium) were always coming from the default values. This was unnecessary, because unless specified otherwise, the state automatically contains the default values. This fixes an issue where initial states activations from a file were not respected by the Forward Tool and instead, the initial activations would revert to the model defaults. (PR #272)
- Fixed a bug where MuscleAnalysis was producing empty moment arm files. We now avoid creating empty Moment and MomentArm storage files when `_computeMoments` is False. (PR #324)
- Fixed bug causing the muscle equilibrium solve routine in both Thelen2003Muscle and Millard2012EquilibriumMuscle to fail to converge and erroneously return the minimum fiber length. The fix added a proper reduction in step-size when errors increase and limiting the fiber-length to its minimum. (PR #1728)
- Fixed a bug where Models with Bodies and Joints (and other component types) with the same name were loaded without error. Duplicately named Bodies were simply being ignored and only the first Body of that name in the BodySet was being used, for example, to connect a Body to its parent via its Joint, or to affix path points to its respective Body. Now, duplicate names are flagged and renamed so they are uniquely identified. (PR #1887)
- Fixed bug and speed issue with `model.setStateVariableValues()` caused by enforcing constraints after each coordinate value was being set (PR #1911). Removing the automatic enforcement of constraints makes setting all state values much faster, but also requires calling `model.assemble()` afterwards. Enforcing constraints after setting each coordinate value individually was also incorrect, since it neglected the effect of other coordinate changes have on the current coordinate. All coordinate values must be set before enforcing constraints.
- Fixed a bug that resulted in incorrect Ligament resting lengths after scaling.
  (PR #1994)

New Classes
-----------
- Added a BodyActuator component, which applies a spatial force on a specified Point of a Body (PR #126)
- Created Frame, PhysicalFrame, OffsetFrame, PhysicalOffsetFrame, Station and Marker ModelComponents (PR #188, PR #325, PR #339). Marker did not previously comply with the Model Component interface.
- A Body is a PhysicalFrame
- Connections to Bodies upgraded to PhysicalFrames and locations on these frames are now represented by PhysicalOffsetFrame (PR #370)
- Joints were refactored so that the base Joint manages the parent and child frame connections, including the definition of local PhysicalOffsetFrames to handle offsets defined as separate location and orientation properties. (PR #589)
- The WeldConstraint and BushingForces (BushingForce, CoupledBushingForce, FunctionBasedBushingForce, and ExpressionBasedBushingForce) were similarly unified (like Joints) to handle the two Frames that these classes require to operate. A LinkTwoFrames intermediate class was introduced to house the common operations. Convenience constructors for WeldConstraint and BushingFrames were affected and now require the name of the Component as the first argument. (PR #649)
- The new StatesTrajectory class allows users to load an exact representation of previously-computed states from a file. (PR #730)
- Added Point as a new base class for all points, which include: Station, Marker, and PathPoints

- Added OutputReporter as an Analysis so that users can use the existing AnalyzeTool and ForwardTool to extract Output values of interest, without modifications to the GUI. (PR #1991)


Removed Classes
---------------
The following classes are no longer supported in OpenSim and are removed in OpenSim 4.0.
- Muscle class `ContDerivMuscle_Depredated`.

MATLAB and Python interfaces
----------------------------
- The SimbodyMatterSubsystem class--which provides operators related to the mass
matrix, Jacobians, inverse dynamics, etc.--is now accessible in MATLAB and
Python (PR #930).
- Changed wrapping of `SimTK::Array_<OpenSim::CoordinateReference>` from `ArrayCoordinateReference` to `SimTKArrayCoordinateReference` for consistency with other classes. (PR #1842)

MATLAB interface
----------------
- The configureOpenSim.m function should no longer require administrator
  privileges for most users, and gives more verbose output to assist with
  troubleshooting.
- New MATLAB examples were added: Hopper-Device and Knee-Reflex.

Python interface
----------------
- Improved error handling. Now, OpenSim's error messages show up as exceptions
in Python.
- The Python bindings can now be built for Python 3 (as well as Python 2).

Other Changes
-------------
- Support for compiling the source code with Microsoft Visual Studio 2017.
- There is now a formal CMake mechanism for using OpenSim in your own C++
  project. See cmake/SampleCMakeLists.txt. (PR #187)
- Substantial cleanup of the internal CMake scripts.
- Lepton was upgraded to the latest version (PR #349)
- Made Object::print a const member function (PR #191)
- Improved the testOptimization/OptimizationExample to reduce the runtime (PR #416)
- InverseKinematics tool outputs marker error .sto file if report error flag is true.
- Marker location file output name in IK changed to reflect trial name for batch processing.
- Created a method `ScaleTool::run()`, making it easier to run the Scale Tool
programmatically in MATLAB or python.
- Thelen2003Muscle, Millard2012EquilibriumMuscle, and
  Millard2012AccelerationMuscle now throw an exception if the force equilibrium
  calculation fails to converge (PR #1201).
- Thelen2003Muscle and Millard2012EquilibriumMuscle no longer clamp excitations (i.e. controls)
  internally. If controls are out of bounds an Exception is thrown. Also, the
  `min_control` property now defaults to the `minimum_activation`. It is the
  responsibility of the controller (or solver) to provide controls that are
  within the valid ranges defined by the Actuators and that includes the
  specific bounds of Muscle models. (PR #1548)
- The `buildinfo.txt` file, which contains the name of the compiler used to
  compile OpenSim and related information, is now named `OpenSim_buildinfo.txt`
  and may be installed in a different location.
- macOS and Linux users should no longer need to set `LD_LIBRARY_PATH` or
  `DYLD_LIBRARY_PATH` to use OpenSim libraries.
- The `scale()` method was removed from the `SimbodyEngine` class (the contents
  were moved into `Model::scale()`). (PR #1994)
- Any class derived from ModelComponent can now add its own implementation of
  `extendPreScale()`, `extendScale()`, and/or `extendPostScale()` to control how
  its properties are updated during scaling. (PR #1994)
- The source code for the "From the Ground Up: Building a Passive Dynamic
  Walker Example" was added to this repository.
- OpenSim no longer looks for the simbody-visualizer using the environment
  variable `OPENSIM_HOME`. OpenSim uses `PATH` instead.
- The Thelen2003Muscle now depend on separate components for modeling pennation,
  and activation dynamics.

Documentation
-------------
- Improved Doxygen layout and fixed several bugs and warnings (various)
- All mentions of SimTK/Simbody classes in OpenSim's Doxygen now provide links directly to SimTK/Simbody's doxygen.
- Added a detailed README.md wtith build instructions, as well as guides to contributing and developing (CONTRIBUTING.md).
- Included GIFs in Doxygen for several commonly used Joint types<|MERGE_RESOLUTION|>--- conflicted
+++ resolved
@@ -15,15 +15,12 @@
 - `ComponentPath` is now less-than (`<`) comparable, making it usable in (e.g.) `std::map`
 - `ComponentPath` now has a `std::hash<T>` implementation, making it usable in (e.g.) `std::unordered_map`
 - Added `.clear()` and `.empty()` to `ComponentPath` for more parity with `std::string`'s semantics
-<<<<<<< HEAD
-- The XMLDocument that is held within OpenSim::Object is now reference-counted, to help ensure
-  it is freed (e.g. when an exception is thrown)
-=======
 - Added `tryGetSocket` and `tryUpdSocket` to the `Component` interface, which provides a non-throwing way of
   querying a component's sockets by name (#3673)
 - Added `tryGetOutput` and `tryUpdOutput` to the `Component` interface, which provides a non-throwing way of
   querying a component's outputs by name (#3673)
->>>>>>> a480bbcb
+- The XMLDocument that is held within OpenSim::Object is now reference-counted, to help ensure
+  it is freed (e.g. when an exception is thrown)
 
 v4.5
 ====
