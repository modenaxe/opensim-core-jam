# Windows testing using Visual Studio.

# Syntax for this file:
# http://www.appveyor.com/docs/appveyor-yml

# See http://msdn.microsoft.com/en-us/library/ms164311.aspx for
# command-line options to MSBuild.

# Speeding up a Visual Studio build.
# http://blogs.msdn.com/b/vcblog/archive/2011/01/05/damn-my-vc-project-is-building-slower-in-vs2010-what-do-i-do-now-a-step-by-step-guide.aspx

# To treat warnings as errors: -DCMAKE_CXX_FLAGS="/WX /EHsc"
# "/EHsc" is to "unwind semantics" to get error messages when using "/WX" (C4530).
# However, this was causing some weird behavior. Not treating warnings
# as errors for now.
#
  
shallow_clone: true

os: Visual Studio 2015

platform: x64

environment:
  matrix:
    - CMAKE_GENERATOR: "Visual Studio 14 2015"
      NUGET_PACKAGE_ID_SUFFIX: "-x86"
      JAVA_DIR: "C:\\Program Files (x86)\\Java\\jdk1.8.0"
      PYTHON_DIR: "C:\\Python27"
    - CMAKE_GENERATOR: "Visual Studio 14 2015 Win64"
      NUGET_PACKAGE_ID_SUFFIX: "-x64"
      JAVA_DIR: "C:\\Program Files\\Java\\jdk1.8.0"
      PYTHON_DIR: "C:\\Python27-x64"

init:
  # Note: python 2.7 32bit is already on the path. We want v2.7 64bit,
  # so we must add v2.7 64bit earlier on the PATH so that CMake finds it when
  # configuring.
  # The Scripts directory is for putting nosetests on the path.
  # http://www.appveyor.com/docs/installed-software
  - SET PATH=%PYTHON_DIR%;%PATH%
  - SET OPENSIM_SOURCE_DIR=C:\projects\opensim-core
  - SET OPENSIM_BUILD_DIR=C:\projects\opensim_build
  - SET OPENSIM_INSTALL_DIR=C:\projects\opensim_install
  - SET OPENSIM_DEPENDENCIES_SOURCE_DIR=%OPENSIM_SOURCE_DIR%\dependencies
  - SET OPENSIM_DEPENDENCIES_BUILD_DIR=C:\projects\opensim_dependencies_build
  - SET OPENSIM_DEPENDENCIES_INSTALL_DIR=C:\projects\opensim_dependencies_install
  # The CMake variable JAVA_HOME tells CMake where to look for Java.
  - SET JAVA_HOME=%JAVA_DIR%
  - SET PATH=%JAVA_HOME%\bin;%PATH%

nuget:
  account_feed: true

install:

  ## Use Chocolatey to install SWIG.
<<<<<<< HEAD
  - choco install swig --version 3.0.6 -y
=======
  - choco install swig --version 3.0.6 --yes > $null
>>>>>>> 3fedbbf3
  
  ## Install python-nose for python testing.
  - "%PYTHON_DIR%\\Scripts\\pip install nose"
  
  ## Simbody.
  # Simbody's installation is pushed to our Appveyor NuGet account feed.
  # Must use version 0.0.0, otherwise, nuget will use nuget.org, where
  # chrisdembia once uploaded a simbody 3.5.0 nupkg.
  # Output directory must match how Simbody was packaged, otherwise
  # SimbodyConfig.cmake will have all the wrong paths.
  - nuget install simbody%NUGET_PACKAGE_ID_SUFFIX% -Version 0.0.0 -ExcludeVersion -OutputDirectory C:\

build_script:
  ## Superbuild dependencies. 
  - mkdir %OPENSIM_DEPENDENCIES_BUILD_DIR%
  - cd %OPENSIM_DEPENDENCIES_BUILD_DIR%
  - cmake %OPENSIM_DEPENDENCIES_SOURCE_DIR% -G"%CMAKE_GENERATOR%" -DCMAKE_INSTALL_PREFIX=%OPENSIM_DEPENDENCIES_INSTALL_DIR% -DSUPERBUILD_simbody=OFF 
  - cmake --build . --config Release -- /maxcpucount:4 /verbosity:quiet
  - mkdir %OPENSIM_BUILD_DIR%
  ## Configure and build OpenSim.
  # Must create separate build dir, otherwise can't read test files
  # for some reason.
  - cd %OPENSIM_BUILD_DIR%
  # Configure. # TODO -DBUILD_SIMM_TRANSLATOR=ON
  - cmake %OPENSIM_SOURCE_DIR% -G"%CMAKE_GENERATOR%" -DSIMBODY_HOME=C:\simbody%NUGET_PACKAGE_ID_SUFFIX% -DOPENSIM_DEPENDENCIES_DIR=%OPENSIM_DEPENDENCIES_INSTALL_DIR% -DCMAKE_INSTALL_PREFIX=%OPENSIM_INSTALL_DIR% -DBUILD_JAVA_WRAPPING=ON -DBUILD_PYTHON_WRAPPING=ON -DWITH_BTK:BOOL=ON 

  # Build.
  # Hack to avoid error MSB3191: Unable to create directory "C:\projects\opensim_build\Release\"
  # which may result from parallel jobs trying to create this directory.
  - cmake --build . --target SimbodyFiles --config Release
  - cmake --build . --config Release -- /maxcpucount:4 /verbosity:quiet #/p:TreatWarningsAsErrors="true"
  
test_script:
  ## Run tests.
  - ctest --parallel 4 --build-config Release --output-on-failure #--exclude-regex "%OPENSIM_TESTS_TO_EXCLUDE%"

  ## Ensure we have no trouble installing.
  - cmake --build . --target install --config Release -- /maxcpucount:4 /verbosity:quiet
  
  ## Test python wrapping.
  - set PATH=%OPENSIM_INSTALL_DIR%\bin;%PATH%
  # Move to the installed location of the python package.
  - cd %OPENSIM_INSTALL_DIR%\sdk\python
  # Run python tests.
  - "%PYTHON_DIR%\\Scripts\\nosetests -v" #--exclude=%PYTHON_TESTS_TO_EXCLUDE%"

after_test:
  - ## On master branch, create NuGet package for OpenSim.
  - # Detect if we are on the master branch.
  - IF %APPVEYOR_REPO_BRANCH% EQU master IF NOT DEFINED APPVEYOR_PULL_REQUEST_NUMBER SET DISTR=TRUE
  - # Create and upload NuGet package.
  - IF DEFINED DISTR cd %APPVEYOR_BUILD_FOLDER%
  - IF DEFINED DISTR nuget pack .opensim-core.nuspec -Properties "packageIdSuffix=%NUGET_PACKAGE_ID_SUFFIX%" -BasePath %OPENSIM_INSTALL_DIR%
  - IF DEFINED DISTR appveyor PushArtifact opensim-core%NUGET_PACKAGE_ID_SUFFIX%.0.0.0.nupkg

# The following, if uncommented, should allow you to remote-desktop into
# the Appveyor build machine.
#on_finish:
#  - ps: $blockRdp = $true; iex ((new-object net.webclient).DownloadString('https://raw.githubusercontent.com/appveyor/ci/master/scripts/enable-rdp.ps1'))<|MERGE_RESOLUTION|>--- conflicted
+++ resolved
@@ -55,11 +55,7 @@
 install:
 
   ## Use Chocolatey to install SWIG.
-<<<<<<< HEAD
-  - choco install swig --version 3.0.6 -y
-=======
   - choco install swig --version 3.0.6 --yes > $null
->>>>>>> 3fedbbf3
   
   ## Install python-nose for python testing.
   - "%PYTHON_DIR%\\Scripts\\pip install nose"
