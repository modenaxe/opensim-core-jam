/* -------------------------------------------------------------------------- *
 *                            OpenSenseUtilities.cpp                          *
 * -------------------------------------------------------------------------- *
 * The OpenSim API is a toolkit for musculoskeletal modeling and simulation.  *
 * See http://opensim.stanford.edu and the NOTICE file for more information.  *
 * OpenSim is developed at Stanford University and supported by the US        *
 * National Institutes of Health (U54 GM072970, R24 HD065690) and by DARPA    *
 * through the Warrior Web program.                                           *
 *                                                                            *
 * Copyright (c) 2005-2019 Stanford University and the Authors                *
 * Author(s): OpenSim Team                                                    *
 *                                                                            *
 * Licensed under the Apache License, Version 2.0 (the "License"); you may    *
 * not use this file except in compliance with the License. You may obtain a  *
 * copy of the License at http://www.apache.org/licenses/LICENSE-2.0.         *
 *                                                                            *
 * Unless required by applicable law or agreed to in writing, software        *
 * distributed under the License is distributed on an "AS IS" BASIS,          *
 * WITHOUT WARRANTIES OR CONDITIONS OF ANY KIND, either express or implied.   *
 * See the License for the specific language governing permissions and        *
 * limitations under the License.                                             *
 * -------------------------------------------------------------------------- */
#include <OpenSim/Common/STOFileAdapter.h>
#include <OpenSim/Simulation/Model/Model.h>
#include <OpenSim/Simulation/MarkersReference.h>
#include <OpenSim/Simulation/InverseKinematicsSolver.h>
#include "OpenSenseUtilities.h"

using namespace OpenSim;
using namespace SimTK;
using namespace std;

TimeSeriesTable_<SimTK::Rotation> OpenSenseUtilities::
    convertQuaternionsToRotations(
        const TimeSeriesTableQuaternion& quaternionsTable,
        const SimTK::Array_<int>& startEnd,
        const std::string& baseImuName,
        const SimTK::CoordinateDirection& baseHeadingDirection,
        const SimTK::Rotation& sensorToOpenSim)
{
    // Fixed transform to rotate sensor orientations in world with Z up into the 
    // OpenSim ground reference frame with Y up and X forward.
    SimTK::Rotation R_XG = sensorToOpenSim;

    int nc = int(quaternionsTable.getNumColumns());

    const auto& times = quaternionsTable.getIndependentColumn();

    size_t nt = startEnd[1] - startEnd[0] + 1;

    std::vector<double> newTimes(nt, SimTK::NaN);
    SimTK::Matrix_<SimTK::Rotation> matrix(int(nt), nc, Rotation());

    int cnt = 0;
    for (size_t i = startEnd[0]; i <= startEnd[1]; ++i) {
        newTimes[cnt] = times[i];
        const auto& quatRow = quaternionsTable.getRowAtIndex(i);
        for (int j = 0; j < nc; ++j) {
            const Quaternion& quatO = quatRow[j];
            matrix.updElt(cnt, j) = R_XG*Rotation(quatO);
        }
        cnt++;
    }

    TimeSeriesTable_<SimTK::Rotation> orientationTable(newTimes,
        matrix,
        quaternionsTable.getColumnLabels());
    orientationTable.updTableMetaData() = quaternionsTable.getTableMetaData();
    orientationTable.setDependentsMetaData(quaternionsTable.getDependentsMetaData());

    // if a base imu is specified, perform heading correction, otherwise skip
    if (!baseImuName.empty()) {

        // Base will rotate to match <base>_imu, so we must first remove the base 
        // rotation from the other IMUs to get their orientation with respect to 
        // individual model bodies and thereby compute correct offsets unbiased by the 
        // initial base orientation.
        auto imuLabels = orientationTable.getColumnLabels();
        auto pix = distance(imuLabels.begin(),
            std::find(imuLabels.begin(), imuLabels.end(), baseImuName));

        // if no base can be found but one was provided, throw.
        if (pix >= int(imuLabels.size())) {
            OPENSIM_THROW(Exception, 
                "No column with base IMU name '"+ baseImuName + "' found.");
        }

        auto startRow = orientationTable.getRowAtIndex(0);
        const Rotation& base_R = startRow.getElt(0, int(pix));

        // Heading direction of the base IMU in this case the pelvis_imu heading is its ZAxis
        UnitVec3 pelvisHeading = base_R(baseHeadingDirection.getAxis());
        if(baseHeadingDirection.getDirection() < 0) 
            pelvisHeading = pelvisHeading.negate();
        UnitVec3 groundX = UnitVec3(1, 0, 0);
        SimTK::Real angularDifference = acos(~pelvisHeading*groundX);

        std::cout << "Heading correction computed to be "
            << angularDifference * SimTK_RADIAN_TO_DEGREE
            << "degs about ground Y" << std::endl;


        SimTK::Rotation R_HG = SimTK::Rotation(
            SimTK::BodyOrSpaceType::SpaceRotationSequence,
            0, SimTK::XAxis,
            angularDifference, SimTK::YAxis,
            0, SimTK::ZAxis
        );

        for (size_t i = 0; i < orientationTable.getNumRows(); ++i) {
            RowVectorView_<SimTK::Rotation> rotationsRow = orientationTable.updRowAtIndex(i);
            for (int j = 0; j < nc; ++j) {
                rotationsRow[j] = R_HG*rotationsRow[j];
            }
        }
    }

    return orientationTable;
}


void OpenSim::OpenSenseUtilities::rotateOrientationTable(
        OpenSim::TimeSeriesTable_<SimTK::Quaternion_<double>>&
                quaternionsTable,
        const SimTK::Rotation_<double>& rotationMatrix) 
{
    // Fixed transform to rotate sensor orientations in world with Z up into the
    // OpenSim ground reference frame with Y up and X forward.
    SimTK::Rotation R_XG = rotationMatrix;

    int nc = int(quaternionsTable.getNumColumns());
    size_t nt = quaternionsTable.getNumRows();


    for (size_t i = 0; i < nt; ++i) {
        auto quatRow = quaternionsTable.updRowAtIndex(i);
        for (int j = 0; j < nc; ++j) {
            // This can be done completely in Quaternions but this is easier to debug for now
            Quaternion quatO = (R_XG * Rotation(quatRow[j])).convertRotationToQuaternion();
            quatRow[j] = quatO;
        }
    }
    return;
}

Model OpenSenseUtilities::calibrateModelFromOrientations(
    const string& modelCalibrationPoseFile,
    const string& calibrationOrientationsFile,
    const std::string& baseImuName,
    const SimTK::CoordinateDirection& baseHeadingDirection,
    bool visualizeCalibratedModel)
{
    Model model(modelCalibrationPoseFile);

    const SimTK::Array_<int>& startEnd = { 0, 1 };

    TimeSeriesTable_<SimTK::Quaternion> quatTable(calibrationOrientationsFile);

    // Rotation matrix that maps the IMU World reference frame to
    // OpenSim's ground reference frame. The default is to rotate -Pi/2 about
    // the IMU world X - axis to get IMU World Z -axis to point up as OpenSim's
    // ground Y-axis.
    SimTK::Rotation sensorToOpenSim(-SimTK_PI / 2, SimTK::XAxis);

    // Rotate data so Y-Axis is up
    OpenSenseUtilities::rotateOrientationTable(quatTable, sensorToOpenSim);

    // Compute rotation matrix so that ("pelvis_imu"+ SimTK::ZAxis) lines up
    // with model forward (+X)
    SimTK::Rotation headingRotation =
            OpenSenseUtilities::computeHeadingCorrection(
                    model, quatTable, "pelvis_imu", SimTK::ZAxis);

    OpenSenseUtilities::rotateOrientationTable(quatTable, headingRotation);

    TimeSeriesTable_<SimTK::Rotation> orientationsData =
        OpenSenseUtilities::convertQuaternionsToRotations(quatTable,
<<<<<<< HEAD
            startEnd);
=======
            startEnd, baseImuName, baseHeadingDirection);
>>>>>>> 35355867

    std::cout << "Loaded orientations as quaternions from "
        << calibrationOrientationsFile << std::endl;

    auto imuLabels = orientationsData.getColumnLabels();
    auto& times = orientationsData.getIndependentColumn();

    // The rotations of the IMUs at the start time in order
    // the labels in the TimerSeriesTable of orientations
    auto rotations = orientationsData.updRowAtIndex(0);

    SimTK::State& s0 = model.initSystem();
    s0.updTime() = times[0];

    // default pose of the model defined by marker-based IK 
    model.realizePosition(s0);

    size_t imuix = 0;
    std::vector<PhysicalFrame*> bodies{ imuLabels.size(), nullptr };
    std::map<std::string, SimTK::Rotation> imuBodiesInGround;

    // First compute the transform of each of the imu bodies in ground
    for (auto& imuName : imuLabels) {
        auto ix = imuName.rfind("_imu");
        if (ix != std::string::npos) {
            auto bodyName = imuName.substr(0, ix);
            auto body = model.findComponent<PhysicalFrame>(bodyName);
            if (body) {
                bodies[imuix] = const_cast<PhysicalFrame*>(body);
                imuBodiesInGround[imuName] =
                    body->getTransformInGround(s0).R();
            }
        }
        ++imuix;
    }

    // Now cycle through each imu with a body and compute the relative
    // offset of the IMU measurement relative to the body and
    // update the modelOffset OR add an offset if none exists
    imuix = 0;
    for (auto& imuName : imuLabels) {
        cout << "Processing " << imuName << endl;
        if (imuBodiesInGround.find(imuName) != imuBodiesInGround.end()) {
            cout << "Computed offset for " << imuName << endl;
            auto R_FB = ~imuBodiesInGround[imuName] * rotations[int(imuix)];
            cout << "Offset is " << R_FB << endl;
            PhysicalOffsetFrame* imuOffset = nullptr;
            const PhysicalOffsetFrame* mo = nullptr;
            if ((mo = model.findComponent<PhysicalOffsetFrame>(imuName))) {
                imuOffset = const_cast<PhysicalOffsetFrame*>(mo);
                auto X = imuOffset->getOffsetTransform();
                X.updR() = R_FB;
                imuOffset->setOffsetTransform(X);
            }
            else {
                cout << "Creating offset frame for " << imuName << endl;
                OpenSim::Body* body = dynamic_cast<OpenSim::Body*>(bodies[imuix]);
                SimTK::Vec3 p_FB(0);
                if (body) {
                    p_FB = body->getMassCenter();
                }

                imuOffset = new PhysicalOffsetFrame(imuName,
                    *bodies[imuix], SimTK::Transform(R_FB, p_FB));
                auto* brick = new Brick(Vec3(0.02, 0.01, 0.005));
                brick->setColor(SimTK::Orange);
                imuOffset->attachGeometry(brick);
                bodies[imuix]->addComponent(imuOffset);
                cout << "Added offset frame for " << imuName << endl;
            }
            cout << imuOffset->getName() << " offset computed from " <<
                imuName << " data from file." << endl;
        }
        imuix++;
    }

    model.finalizeConnections();

    if (visualizeCalibratedModel) {
        model.setUseVisualizer(true);
        SimTK::State& s = model.initSystem();

        s.updTime() = times[0];

        // create the solver given the input data
        MarkersReference mRefs{};
        OrientationsReference oRefs(orientationsData);
        SimTK::Array_<CoordinateReference> coordRefs{};

        const double accuracy = 1e-4;
        InverseKinematicsSolver ikSolver(model, mRefs, oRefs, coordRefs);
        ikSolver.setAccuracy(accuracy);
        
        SimTK::Visualizer& viz = model.updVisualizer().updSimbodyVisualizer();
        // We use the input silo to get key presses.
        auto silo = &model.updVisualizer().updInputSilo();
        silo->clear(); // Ignore any previous key presses.

        SimTK::DecorativeText help("Press any key to quit.");
        help.setIsScreenText(true);
        viz.addDecoration(SimTK::MobilizedBodyIndex(0), SimTK::Vec3(0), help);
        model.getVisualizer().getSimbodyVisualizer().setShowSimTime(true);
        ikSolver.assemble(s);
        model.getVisualizer().show(s);

        unsigned key, modifiers;
        silo->waitForKeyHit(key, modifiers);
        viz.shutdown();
    }

    return model;
}

SimTK::Transform OpenSenseUtilities::formTransformFromPoints(const Vec3& op,
    const Vec3& xp,
    const Vec3& yp)
{
    OPENSIM_THROW_IF(op.isNaN() || xp.isNaN() || yp.isNaN(),
        OpenSim::Exception,
        "formTransformFromPoints: An input point is NaN.");

    UnitVec3 ux{ xp - op };
    UnitVec3 uy{ yp - op };
    UnitVec3 uz{ ux % uy };

    Mat33 nearRot{ ux, uy, uz };
    Rotation R{ nearRot };

    SimTK::Transform X{ R, op };

    return X;
}

TimeSeriesTable_<SimTK::Quaternion>
OpenSenseUtilities::createOrientationsFileFromMarkers(const std::string& markersFile)
{
    TimeSeriesTableVec3 table{ markersFile };

    // labels of markers including those <bodyName>O,X,Y that identify the 
    // IMU sensor placement/alignment on the body expressed in Ground
    auto labels = table.getColumnLabels();

    std::string suffix{ "_IMU" };

    std::vector<std::string> imuLabels;
    std::vector<std::vector<int>> imuIndices;

    auto it = labels.begin();

    size_t nImu = 0;
    size_t index;
    while (it != labels.end()) {
        std::vector<int> indices;
        auto ix = it->find(suffix);
        if (ix > it->size()) {
            it++;
            continue;
        }
        string base = it->substr(0, ix);

        imuLabels.push_back(IO::Lowercase(base + suffix));

        index = table.getColumnIndex(base + suffix + "_O");
        indices.push_back(int(index));
        it++;

        index = table.getColumnIndex(base + suffix + "_X");
        indices.push_back(int(index));
        it++;

        index = table.getColumnIndex(base + suffix + "_Y");
        indices.push_back(int(index));
        it++;

        index = table.getColumnIndex(base + suffix + "_D");
        indices.push_back(int(index));
        it++;

        // Left leg plates have additional marker to differentiate from right side.
        if (table.hasColumn(base + suffix + "_5")) it++;

        imuIndices.push_back(indices);
    }

    const auto& markerData = table.getMatrix();
    SimTK::Matrix_<SimTK::Quaternion> quatData{ markerData.nrow(), int(imuLabels.size()) };

    Vec3 op, xp, yp, dp;
    SimTK::Quaternion quat{ SimTK::NaN, SimTK::NaN, SimTK::NaN, SimTK::NaN };

    for (int row = 0; row < markerData.nrow(); ++row) {
        // reset marker and quaternion to NaN
        op = xp = yp = dp = Vec3{ SimTK::NaN };
        quat *= SimTK::NaN;

        for (size_t i = 0; i < imuLabels.size(); ++i) {
            op = markerData.getElt(row, imuIndices[i][0]);
            xp = markerData.getElt(row, imuIndices[i][1]);
            yp = markerData.getElt(row, imuIndices[i][2]);
            dp = markerData.getElt(row, imuIndices[i][3]);

            if (op.isNaN() || xp.isNaN() || yp.isNaN()) {
                cout << "marker(s) for IMU '" << imuLabels[i] <<
                    "' is NaN and orientation will also be NaN." << endl;
            }
            else {
                // Transform of the IMU formed from markers expressed in Ground
                auto X_FG = formTransformFromPoints(op, xp, yp);
                quat = X_FG.R().convertRotationToQuaternion();
            }
            quatData(row, int(i)) = quat;
        }

    }

    TimeSeriesTable_<SimTK::Quaternion> quaternions{
        table.getIndependentColumn(), quatData, imuLabels };

    auto ix = markersFile.find(".");
    string fileName = markersFile.substr(0, ix) + "_quaternions.sto";

    STOFileAdapter_<SimTK::Quaternion>::write(quaternions, fileName);

    return quaternions;
 }

SimTK::Rotation OpenSenseUtilities::computeHeadingCorrection(
        Model& model,
            OpenSim::TimeSeriesTable_<SimTK::Quaternion_<double>>&
                    quaternionsTable,
            const std::string& baseImuName,
            const SimTK::CoordinateDirection baseHeadingDirection) 
{
    SimTK::Rotation rotation;
 
    // if a base imu is specified, perform heading correction, otherwise skip
    if (!baseImuName.empty()) {
        
        // Base will rotate to match <base>_imu, so we must first remove the
        // base rotation from the other IMUs to get their orientation with
        // respect to individual model bodies and thereby compute correct
        // offsets unbiased by the initial base orientation.
        auto imuLabels = quaternionsTable.getColumnLabels();
        auto pix = distance(imuLabels.begin(),
                std::find(imuLabels.begin(), imuLabels.end(), baseImuName));

        // if no base can be found but one was provided, throw.
        if (pix >= int(imuLabels.size())) {
            OPENSIM_THROW(Exception, "No column with base IMU name '" +
                                             baseImuName + "' found.");
        }
        
        auto startRow = quaternionsTable.getRowAtIndex(0);
        Rotation base_R = Rotation(startRow.getElt(0, int(pix)));

        // Heading direction of the base IMU in this case the pelvis_imu heading
        // is its ZAxis
        UnitVec3 pelvisHeading = base_R(baseHeadingDirection.getAxis());
        if (baseHeadingDirection.getDirection() < 0)
            pelvisHeading = pelvisHeading.negate();
        UnitVec3 groundX = UnitVec3(1, 0, 0);
        SimTK::Real angularDifference = acos(~pelvisHeading * groundX);

        std::cout << "Heading correction computed to be "
                  << angularDifference * SimTK_RADIAN_TO_DEGREE
                  << "degs about ground Y" << std::endl;

        rotation = SimTK::Rotation(
                SimTK::BodyOrSpaceType::SpaceRotationSequence, 0, SimTK::XAxis,
                angularDifference, SimTK::YAxis, 0, SimTK::ZAxis);

    }
    return rotation;
}<|MERGE_RESOLUTION|>--- conflicted
+++ resolved
@@ -175,11 +175,7 @@
 
     TimeSeriesTable_<SimTK::Rotation> orientationsData =
         OpenSenseUtilities::convertQuaternionsToRotations(quatTable,
-<<<<<<< HEAD
             startEnd);
-=======
-            startEnd, baseImuName, baseHeadingDirection);
->>>>>>> 35355867
 
     std::cout << "Loaded orientations as quaternions from "
         << calibrationOrientationsFile << std::endl;
