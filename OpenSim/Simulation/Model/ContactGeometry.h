#ifndef __ContactGeometry_h__
#define __ContactGeometry_h__
/* -------------------------------------------------------------------------- *
 *                        OpenSim:  ContactGeometry.h                         *
 * -------------------------------------------------------------------------- *
 * The OpenSim API is a toolkit for musculoskeletal modeling and simulation.  *
 * See http://opensim.stanford.edu and the NOTICE file for more information.  *
 * OpenSim is developed at Stanford University and supported by the US        *
 * National Institutes of Health (U54 GM072970, R24 HD065690) and by DARPA    *
 * through the Warrior Web program.                                           *
 *                                                                            *
 * Copyright (c) 2005-2012 Stanford University and the Authors                *
 * Author(s): Peter Eastman                                                   *
 *                                                                            *
 * Licensed under the Apache License, Version 2.0 (the "License"); you may    *
 * not use this file except in compliance with the License. You may obtain a  *
 * copy of the License at http://www.apache.org/licenses/LICENSE-2.0.         *
 *                                                                            *
 * Unless required by applicable law or agreed to in writing, software        *
 * distributed under the License is distributed on an "AS IS" BASIS,          *
 * WITHOUT WARRANTIES OR CONDITIONS OF ANY KIND, either express or implied.   *
 * See the License for the specific language governing permissions and        *
 * limitations under the License.                                             *
 * -------------------------------------------------------------------------- */
// INCLUDE
#include <OpenSim/Simulation/osimSimulationDLL.h>
#include "OpenSim/Common/Object.h"
#include "OpenSim/Simulation/SimbodyEngine/Body.h"
#include "OpenSim/Simulation/Model/ModelComponent.h"
#include <SimTKsimbody.h>

namespace OpenSim {

class ScaleSet;

/**
 * This class represents the physical shape of an object for use in contact modeling.
 * It is an abstract class, with subclasses for particular geometric representations.
 *
 * @author Peter Eastman
 */
class OSIMSIMULATION_API ContactGeometry : public ModelComponent {
OpenSim_DECLARE_ABSTRACT_OBJECT(ContactGeometry, ModelComponent);

//=============================================================================
// DATA
//=============================================================================
protected:
    Body* _body;
    VisibleObject   _displayer;

//=============================================================================
// METHODS
//=============================================================================
public:
    // CONSTRUCTION
    /**
     * Construct an empty ContactGeometry.  This constructor is protected, and is used
     * by subclasses.
     */
    ContactGeometry();
    /**
     * Construct a ContactGeometry.  This constructor is protected, and is used
     * by subclasses.
     *
     * @param location     the location of the geometry within the Body it is attached to
     * @param orientation  the orientation of the geometry within the Body it is attached to
     * @param body         the Body this geometry is attached to
     */
    ContactGeometry(const SimTK::Vec3& location, const SimTK::Vec3& orientation, OpenSim::Body& body);


    /** Body name.  **/
    OpenSim_DECLARE_PROPERTY(body_name, std::string,
        "Body name to connect the contact geometry to");

    /** Location.  **/
    OpenSim_DECLARE_PROPERTY(location, SimTK::Vec3,
        "Location of geometry center in the body frame");

    /** Orientation.  **/
    OpenSim_DECLARE_PROPERTY(orientation, SimTK::Vec3,
        "Orientation of geometry in the body frame");

    /** Display Preference to apply to the contact geometry.  **/
    OpenSim_DECLARE_PROPERTY(display_preference, int,
        "Display Pref. 0:Hide 1:Wire 3:Flat 4:Shaded");

    /** Display Color to apply to the contact geometry.  **/
    OpenSim_DECLARE_LIST_PROPERTY_SIZE(color, double, 3,
        "Display Color");


    // ACCESSORS
    /**
     * Get the location of the geometry within the Body it is attached to.
     */
    const SimTK::Vec3& getLocation() const;
    /**
     * Set the location of the geometry within the Body it is attached to.
     */
    void setLocation(const SimTK::Vec3& location);
    /**
     * Get the orientation of the geometry within the Body it is attached to.
     */
    const SimTK::Vec3& getOrientation() const;
    /**
     * Set the orientation of the geometry within the Body it is attached to.
     */
    void setOrientation(const SimTK::Vec3& orientation);
#ifndef SWIG
    /**
     * Get the Body this geometry is attached to.
     */
    const OpenSim::Body& getBody() const;
#endif
    /**
     * Get the Body this geometry is attached to.
     */
    OpenSim::Body& getBody();
    /**
     * Set the Body this geometry is attached to.
     */
    void setBody(OpenSim::Body& body);
    /**
     * Get the name of the Body this geometry is attached to.
     */
    const std::string& getBodyName();
    /**
     * Set the name of the Body this geometry is attached to.  This will cause the
<<<<<<< HEAD
     * Body to be set to NULL, then resolved when connectToModel() is called.
=======
     * Body to be set to NULL, then resolved when extendConnectToModel() is called.
>>>>>>> b5672d1b
     */
    void setBodyName(const std::string& name);
    /**
     * Get the display_preference of this geometry.
     */
    const int getDisplayPreference();
    /**
     * Set the display_preference of this geometry.
     */
    void setDisplayPreference(const int dispPref);
    /**
     * Create a new SimTK::ContactGeometry based on this object.
     */
    virtual SimTK::ContactGeometry createSimTKContactGeometry() = 0;
    /**
     * Get a Transform representing the position and orientation of the geometry
     * within the Body it is attached to.
     */
    SimTK::Transform getTransform();

    /**
    * Scale a ContactGeometry based on XYZ scale factors for the bodies.
    * 
    * @param aScaleSet Set of XYZ scale factors for the bodies.
    */
    virtual void scale(const ScaleSet& aScaleSet);

    // Visible Object Support
    virtual const VisibleObject* getDisplayer() const { return &_displayer; };
    virtual VisibleObject* updDisplayer() { return &_displayer; };
    // Override this method if geometry changes/deforms
    virtual void updateGeometry() {};

protected:
    // ModelComponent interface
<<<<<<< HEAD
    void connectToModel(Model& aModel) override;
=======
    void extendConnectToModel(Model& aModel) override;
>>>>>>> b5672d1b

private:
    // INITIALIZATION
    void setNull();
    void constructProperties();
//=============================================================================
};  // END of class ContactGeometry
//=============================================================================
//=============================================================================

} // end of namespace OpenSim

#endif // __ContactGeometry_h__<|MERGE_RESOLUTION|>--- conflicted
+++ resolved
@@ -128,11 +128,7 @@
     const std::string& getBodyName();
     /**
      * Set the name of the Body this geometry is attached to.  This will cause the
-<<<<<<< HEAD
-     * Body to be set to NULL, then resolved when connectToModel() is called.
-=======
      * Body to be set to NULL, then resolved when extendConnectToModel() is called.
->>>>>>> b5672d1b
      */
     void setBodyName(const std::string& name);
     /**
@@ -168,11 +164,7 @@
 
 protected:
     // ModelComponent interface
-<<<<<<< HEAD
-    void connectToModel(Model& aModel) override;
-=======
     void extendConnectToModel(Model& aModel) override;
->>>>>>> b5672d1b
 
 private:
     // INITIALIZATION
