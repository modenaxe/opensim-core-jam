--- conflicted
+++ resolved
@@ -121,22 +121,13 @@
 
     static
     void write(const Tables& markerTable, const std::string& fileName);
-<<<<<<< HEAD
-
+    /** Retrieve the TimeSeriesTableVec3 of Markers */
     std::shared_ptr<TimeSeriesTableVec3> getMarkersTable(DataAdapter::OutputTables& tables) {
         std::shared_ptr<AbstractDataTable>& adt = tables.at("markers");
         return std::dynamic_pointer_cast<TimeSeriesTableVec3>(adt);
     }
-    std::shared_ptr<TimeSeriesTableVec3> getForcesTable(DataAdapter::OutputTables& tables) {
-=======
-    /** Retrieve the TimeSeriesTableVec3 of Markers */
-    std::shared_ptr<TimeSeriesTableVec3> getMarkersTimeSeries(DataAdapter::OutputTables& tables) {
-        std::shared_ptr<AbstractDataTable>& adt = tables.at("markers");
-        return std::dynamic_pointer_cast<TimeSeriesTableVec3>(adt);
-    }
     /** Retrieve the TimeSeriesTableVec3 of Forces */
-    std::shared_ptr<TimeSeriesTableVec3> getForcesTimeSeries(DataAdapter::OutputTables& tables) {
->>>>>>> cab080f1
+     std::shared_ptr<TimeSeriesTableVec3> getForcesTable(DataAdapter::OutputTables& tables) {
         std::shared_ptr<AbstractDataTable>& adt = tables.at("forces");
         return std::dynamic_pointer_cast<TimeSeriesTableVec3>(adt);
     }
