--- conflicted
+++ resolved
@@ -271,7 +271,6 @@
 // Without these try-catch block, a SimTK or OpenSim exception causes the
 // program to crash.
 %include exception.i
-<<<<<<< HEAD
 %exception {
     try {
         $action
@@ -293,8 +292,6 @@
         SWIG_exception(SWIG_RuntimeError, "Unknown exception in '$fulldecl'.");
     }
 }
-=======
->>>>>>> 22e47707
 
 %newobject *::clone;
 
