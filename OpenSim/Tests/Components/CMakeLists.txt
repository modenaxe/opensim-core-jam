
<<<<<<< HEAD
FILE(GLOB TEST_PROGS "test*.cpp")
=======
LINK_LIBRARIES( 
        debug osimCommon${CMAKE_DEBUG_POSTFIX} optimized osimCommon
        debug osimSimulation${CMAKE_DEBUG_POSTFIX} optimized osimSimulation
        debug osimActuators${CMAKE_DEBUG_POSTFIX} optimized osimActuators
        debug osimAnalyses${CMAKE_DEBUG_POSTFIX} optimized osimAnalyses
        debug osimTools${CMAKE_DEBUG_POSTFIX} optimized osimTools
        ${Simbody_LIBRARIES})

ADD_EXECUTABLE(testComponents testComponents.cpp)

TARGET_LINK_LIBRARIES(testComponents ${LINK_LIBRARIES} )

>>>>>>> 445d80a6
FILE(GLOB TEST_FILES *.osim *.xml *.sto *.mot)

OPENSIM_ADD_TESTS(
    TESTPROGRAMS ${TEST_PROGS}
    DATAFILES ${TEST_FILES}
    LINKLIBS osimTools
    )<|MERGE_RESOLUTION|>--- conflicted
+++ resolved
@@ -1,20 +1,4 @@
 
-<<<<<<< HEAD
-FILE(GLOB TEST_PROGS "test*.cpp")
-=======
-LINK_LIBRARIES( 
-        debug osimCommon${CMAKE_DEBUG_POSTFIX} optimized osimCommon
-        debug osimSimulation${CMAKE_DEBUG_POSTFIX} optimized osimSimulation
-        debug osimActuators${CMAKE_DEBUG_POSTFIX} optimized osimActuators
-        debug osimAnalyses${CMAKE_DEBUG_POSTFIX} optimized osimAnalyses
-        debug osimTools${CMAKE_DEBUG_POSTFIX} optimized osimTools
-        ${Simbody_LIBRARIES})
-
-ADD_EXECUTABLE(testComponents testComponents.cpp)
-
-TARGET_LINK_LIBRARIES(testComponents ${LINK_LIBRARIES} )
-
->>>>>>> 445d80a6
 FILE(GLOB TEST_FILES *.osim *.xml *.sto *.mot)
 
 OPENSIM_ADD_TESTS(
