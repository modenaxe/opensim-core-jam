--- conflicted
+++ resolved
@@ -78,17 +78,10 @@
     Storage *standard = new Storage();
     cmc.getModel().formStateStorage(temp, *standard);
 
-<<<<<<< HEAD
     int nstates = standard->getColumnLabels().size() - 1;
-=======
-    std::vector<double> rms_tols(2*10+2*18, 0.02); // activations within 2%
-    for(int i=0; i<20; ++i){
-        rms_tols[i] = 0.01;  // angles and speeds within .6 degrees .6 degs/s 
-    }
->>>>>>> a2613cd6
 
     // angles and speeds within .6 degrees .6 degs/s; activations within 1%
-    Array<double> rms_tols(0.01, nstates);
+    std::vector<double> rms_tols(0.01, nstates);
 
     CHECK_STORAGE_AGAINST_STANDARD(results, *standard, rms_tols,
         __FILE__, __LINE__, "testGait10dof18musc "+ muscleType + " failed");
